"strict";

import axios from "axios";
import { createHash } from "crypto";
import { TOTP } from "totp-generator";

export class TradeSmartAPI {
  #baseURL = "https://v2api.tradesmartonline.in//NorenWClientTP";
  susertoken = "";
  uid = "";
  actid = "";
  #pwd = "";
  #vc = "";
  #apikey = "";
  #totpkey = "";
  #debug = false;

  /**
   * @type {import("axios").AxiosInstance}
   */

  #apiClient;

  /**
   * Creates new instance of Tradesmart API Client
   * @param {String} uid User ID
   * @param {String} pwd Password
   * @param {String} vc Vendor Code
   * @param {String} apikey API Key
   * @param {String} totpkey TOTP Key
   *
   */
  constructor(uid, pwd, vc, apikey, totpkey) {
    this.uid = uid;
    this.#pwd = pwd;
    this.#vc = vc;
    this.#apikey = apikey;
    this.#totpkey = totpkey;

    this.#apiClient = this.#createAxiosInstance();
  }

  #routes = {
    login: "/QuickAuth",
    limits: "/Limits",
    positions: "/PositionBook",
    placeorder: "/PlaceOrder",
    modifyorder: "/ModifyOrder",
    cancelorder: "/CancelOrder",
    exitorder: "/ExitSNOOrder",
    orderbook: "/OrderBook",
    tradebook: "/TradeBook",
    holdings: "/Holdings",
    tpseries: "/TPSeries"
  };

  /**
   * Creates Axios Instance for api client
   * @returns {import("axios").AxiosInstance}
   */
  #createAxiosInstance() {
    const axiosInstance = axios.create({
      baseURL: this.#baseURL,
      timeout: 7000
    });

    axiosInstance.interceptors.request.use(config => {
      const objtostr = (obj = {}) => {
        let newobj = {};
        Object.keys(obj).forEach(key => {
          newobj[key] = String(obj[key]);
        });

        return newobj;
      };

      let data = `jData=${JSON.stringify(objtostr(config.data))}`;
      if (this.susertoken) {
        data = data + `&jKey=${this.susertoken}`;
      }
      config.data = data;

      if (this.#debug) {
        console.log(config);
      }
      return config;
    });

    axiosInstance.interceptors.response.use(
      response => {
        if (this.#debug) {
          console.log(response);
        }
        if (response.data?.stat !== "Ok" && !Array.isArray(response.data)) {
          if (response.data?.emsg && response.data?.emsg.includes("no data")) {
            return null;
          } else {
            throw new Error(`Server Error : ${response.data?.emsg}`);
          }
        }

        return response;
      },
      error => {
        if (this.#debug) {
          console.log("error", error);
        }
        if (error.response) {
          throw new Error(`Response Error ${error.response.data?.emsg}`);
        } else if (error.request) {
          throw new Error(`Request Error ${error.status} ${error.statusText}`);
        } else {
          throw new Error(`General Error :  ${error.message}`);
        }
      }
    );

    return axiosInstance;
  }

  #createHash(value = "") {
    return createHash("sha256").update(value).digest("hex");
  }

  /**
   * Generates Session for user
   *
   */
  async login() {
    try {
      const request_data = {
        source: "API",
        apkversion: "js:1.0.0",
        uid: this.uid,
        pwd: this.#createHash(this.#pwd),
        factor2: TOTP.generate(this.#totpkey).otp,
        vc: this.#vc,
<<<<<<< HEAD
        appkey: this.#createHash(`${this.uid}|${this.#apikey}`),
        imei: "123484",
      };

      const resp = await this.#apiClient.post(this.#routes.login, request_data);
      if (resp.data?.susertoken) {
        this.susertoken = resp.data.susertoken;
      }
=======
        appkey: this.#createHash(`${this.#uid}|${this.#apikey}`),
        imei: "123484"
      };

      const resp = await this.#apiClient.post(this.#routes.login, request_data);
      this.#susertoken = resp.data?.susertoken;
>>>>>>> 6b0f1dd4
      return resp.data;
    } catch (error) {
      throw new Error(error.message);
    }
  }

  /**
   * Set Debug to view details
   * @param {Boolean} value
   */
  setDebug(value) {
    this.#debug = value;
  }

  setSessionDetails(uid = "", susertoken = "") {
    this.uid = uid;
    this.susertoken = susertoken;
    this.actid = uid;
  }

  getSessionDetails() {
    const details = { uid: this.#uid, susertoken: this.#susertoken, actid: this.#actid };
    return details;
  }

  async getPositionBook() {
    try {
      let req_data = { uid: this.uid, actid: this.actid };
      const resp = await this.#apiClient.post(this.#routes.positions, req_data);
      return resp?.data || null;
    } catch (error) {
      throw new Error(error.message);
    }
  }

  async getLimits() {
    try {
      let req_data = { uid: this.uid, actid: this.actid };
      const resp = await this.#apiClient.post(this.#routes.limits, req_data);
      return resp.data;
    } catch (error) {
      throw new Error(error.message);
    }
  }

  async getOrderBook() {
    try {
      let req_data = { uid: this.uid };
      const resp = await this.#apiClient.post(this.#routes.orderbook, req_data);
      return resp?.data || null;
    } catch (error) {
      throw new Error(error.message);
    }
  }

  async getTradeBook() {
    try {
      let req_data = { uid: this.uid, actid: this.actid };
      const resp = await this.#apiClient.post(this.#routes.tradebook, req_data);
      return resp?.data || null;
    } catch (error) {
      throw new Error(error.message);
    }
  }

  /**
   * Place Order
   * @param {Object} params
   * @property {String} exch Exchange NSE / NFO / CDS / MCX / BSE / BFO
   * @property {String} tsym Trading Symbol RELIANCE-EQ / L&TFH29SEP22P97 / USDINR25NOV22C76 / CRUDEOIL16NOV22P5400 / WHIRLPOOL
   * @property {Number} qty Trade Quantiry
   * @property {Number} prc Price 0
   * @property {Number} [trgprc] Trigger Price - Only to be sent in case of SL / SL-M order.
   * @property {String} prd  Product Type "C" For CNC, "M" FOR NRML, "I" FOR MIS, "B" FOR BRACKET ORDER, "H" FOR COVER ORDER
   * @property {String} trantype 	Transaction Type B -> BUY, S -> SELL
   * @property {String} prctyp  Price Type LMT / MKT / SL-LMT / SL-MK
   * @property {String} ret Order Retention DAY / EOS / IOC
   *
   */
  async placeorder(params) {
    try {
      if (
        !params.exch ||
        !params.tsym ||
        !params.prd ||
        !params.tsym ||
        !params.trantype ||
        !params.qty ||
        !params.prctyp
      ) {
<<<<<<< HEAD
        throw new Error(
          "exch, tsym, prd, tsym, trantype, qty, prctyp required"
        );
      }
      let req_data = {
        uid: this.uid,
        actid: this.actid,
=======
        throw new Error("exch, tsym, prd, tsym, trantype, qty, prctyp required");
      }
      let req_data = {
        uid: this.#uid,
        actid: this.#actid,
>>>>>>> 6b0f1dd4
        exch: params.exch,
        tsym: params.tsym,
        qty: params.qty,
        prc: params.prc || 0,
        dscqty: 0,
        prd: params.prd,
        trantype: params.trantype,
        prctyp: params.prctyp,
        ret: params.ret || "DAY",
        remarks: "none",
<<<<<<< HEAD
        ordersource: "API",
      };

      const resp = await this.#apiClient.post(
        this.#routes.placeorder,
        req_data
      );
      return resp.data;
    } catch (error) {
      throw new Error(error.message);
    }
  }

  /**
   * Modifies Order which is pending
   * @param {Object} params
   * @returns
   */
  async modifyOrder(params) {
    try {
      let req_data = {};

      const resp = await this.#apiClient.post(
        this.#routes.modifyorder,
        req_data
      );
=======
        ordersource: "API"
      };
>>>>>>> 6b0f1dd4

      return resp.data;
    } catch (error) {
      throw new Error(error.message);
    }
  }
}<|MERGE_RESOLUTION|>--- conflicted
+++ resolved
@@ -135,23 +135,12 @@
         pwd: this.#createHash(this.#pwd),
         factor2: TOTP.generate(this.#totpkey).otp,
         vc: this.#vc,
-<<<<<<< HEAD
-        appkey: this.#createHash(`${this.uid}|${this.#apikey}`),
-        imei: "123484",
-      };
-
-      const resp = await this.#apiClient.post(this.#routes.login, request_data);
-      if (resp.data?.susertoken) {
-        this.susertoken = resp.data.susertoken;
-      }
-=======
         appkey: this.#createHash(`${this.#uid}|${this.#apikey}`),
         imei: "123484"
       };
 
       const resp = await this.#apiClient.post(this.#routes.login, request_data);
       this.#susertoken = resp.data?.susertoken;
->>>>>>> 6b0f1dd4
       return resp.data;
     } catch (error) {
       throw new Error(error.message);
@@ -168,8 +157,8 @@
 
   setSessionDetails(uid = "", susertoken = "") {
     this.uid = uid;
-    this.susertoken = susertoken;
-    this.actid = uid;
+    this.#susertoken = susertoken;
+    this.#actid = uid;
   }
 
   getSessionDetails() {
@@ -242,21 +231,11 @@
         !params.qty ||
         !params.prctyp
       ) {
-<<<<<<< HEAD
-        throw new Error(
-          "exch, tsym, prd, tsym, trantype, qty, prctyp required"
-        );
-      }
-      let req_data = {
-        uid: this.uid,
-        actid: this.actid,
-=======
         throw new Error("exch, tsym, prd, tsym, trantype, qty, prctyp required");
       }
       let req_data = {
         uid: this.#uid,
         actid: this.#actid,
->>>>>>> 6b0f1dd4
         exch: params.exch,
         tsym: params.tsym,
         qty: params.qty,
@@ -267,8 +246,7 @@
         prctyp: params.prctyp,
         ret: params.ret || "DAY",
         remarks: "none",
-<<<<<<< HEAD
-        ordersource: "API",
+        ordersource: "API"
       };
 
       const resp = await this.#apiClient.post(
@@ -294,10 +272,6 @@
         this.#routes.modifyorder,
         req_data
       );
-=======
-        ordersource: "API"
-      };
->>>>>>> 6b0f1dd4
 
       return resp.data;
     } catch (error) {
